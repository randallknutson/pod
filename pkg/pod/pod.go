--- conflicted
+++ resolved
@@ -39,12 +39,8 @@
 	var err error
 
 	state := &PODState{
-<<<<<<< HEAD
-		filename: stateFile,
 		ReservoirLevel: 150,
-=======
 		Filename: stateFile,
->>>>>>> 00e7f825
 	}
 	if !freshState {
 		state, err = NewState(stateFile)
